--- conflicted
+++ resolved
@@ -144,10 +144,7 @@
 +   public enum EnumFormat {
 +       DecimalValue,
 +       HexadecimalValue,
-<<<<<<< HEAD
-=======
 +       UnderlyingValue,
->>>>>>> b5b75c6f
 +       Name
     }
     public sealed class AttributeCollection : IList<Attribute>, IReadOnlyList<Attribute> {
