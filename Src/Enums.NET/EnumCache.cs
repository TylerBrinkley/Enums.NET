﻿#region License
// Copyright (c) 2016 Tyler Brinkley
//
// Permission is hereby granted, free of charge, to any person
// obtaining a copy of this software and associated documentation
// files (the "Software"), to deal in the Software without
// restriction, including without limitation the rights to use,
// copy, modify, merge, publish, distribute, sublicense, and/or sell
// copies of the Software, and to permit persons to whom the
// Software is furnished to do so, subject to the following
// conditions:
//
// The above copyright notice and this permission notice shall be
// included in all copies or substantial portions of the Software.
//
// THE SOFTWARE IS PROVIDED "AS IS", WITHOUT WARRANTY OF ANY KIND,
// EXPRESS OR IMPLIED, INCLUDING BUT NOT LIMITED TO THE WARRANTIES
// OF MERCHANTABILITY, FITNESS FOR A PARTICULAR PURPOSE AND
// NONINFRINGEMENT. IN NO EVENT SHALL THE AUTHORS OR COPYRIGHT
// HOLDERS BE LIABLE FOR ANY CLAIM, DAMAGES OR OTHER LIABILITY,
// WHETHER IN AN ACTION OF CONTRACT, TORT OR OTHERWISE, ARISING
// FROM, OUT OF OR IN CONNECTION WITH THE SOFTWARE OR THE USE OR
// OTHER DEALINGS IN THE SOFTWARE.
#endregion

using System;
using System.Collections.Generic;
using System.ComponentModel;
using System.Globalization;
using System.Linq;
using System.Reflection;
using System.Threading;
using EnumsNET.Numerics;
using System.Runtime.CompilerServices;

#if ENUM_MEMBER_ATTRIBUTE
using System.Runtime.Serialization;
#endif

namespace EnumsNET
{
    internal sealed class EnumCache<TInt, TIntProvider>
        where TInt : struct, IComparable<TInt>, IEquatable<TInt>
#if ICONVERTIBLE
        , IConvertible
#endif
        where TIntProvider : struct, INumericProvider<TInt>
    {
        #region Static
        internal static readonly TIntProvider Provider = new TIntProvider();

        private static bool IsNumeric(string value)
        {
            char firstChar;
            return value.Length > 0 && (char.IsDigit((firstChar = value[0])) || firstChar == '-' || firstChar == '+');
        }
        #endregion

        #region Fields
        internal readonly TInt AllFlags;

        internal readonly bool IsFlagEnum;

        internal readonly IEnumInfoInternal<TInt, TIntProvider> EnumInfo;

        private readonly bool _isContiguous;

        private readonly bool _hasCustomValidator;

        private readonly string _enumTypeName;

        private readonly TInt _maxDefined;

        private readonly TInt _minDefined;
        
        private readonly Dictionary<TInt, EnumMemberInternal<TInt, TIntProvider>> _valueMap;

        private readonly List<EnumMemberInternal<TInt, TIntProvider>> _duplicateValues;
        
        private EnumMemberParser[] _enumMemberParsers;

        private EnumMemberParser GetEnumMemberParser(EnumFormat format)
        {
            var index = format - EnumFormat.Name;
            var parsers = _enumMemberParsers;
            EnumMemberParser parser;
            if (index < 0 || parsers == null || index >= parsers.Length || (parser = parsers[index]) == null)
            {
                format.Validate(nameof(format));

                parser = new EnumMemberParser(format, this);
                EnumMemberParser[] oldParsers;
                do
                {
                    oldParsers = parsers;
                    parsers = new EnumMemberParser[Math.Max(oldParsers?.Length ?? 0, index + 1)];
                    oldParsers?.CopyTo(parsers, 0);
                    parsers[index] = parser;
                } while ((parsers = Interlocked.CompareExchange(ref _enumMemberParsers, parsers, oldParsers)) != oldParsers);
            }
            return parser;
        }
        #endregion

        public EnumCache(Type enumType, IEnumInfoInternal<TInt, TIntProvider> enumInfo)
        {
            _enumTypeName = enumType.Name;
            EnumInfo = enumInfo;
            _hasCustomValidator = enumInfo.HasCustomValidator;

            IsFlagEnum = enumType.IsDefined(typeof(FlagsAttribute), false);

            var fields =
#if TYPE_REFLECTION
                enumType.GetFields(BindingFlags.Public | BindingFlags.Static);
#else
                enumType.GetTypeInfo().DeclaredFields.Where(fieldInfo => (fieldInfo.Attributes & (FieldAttributes.Static | FieldAttributes.Public)) == (FieldAttributes.Static | FieldAttributes.Public)).ToArray();
#endif
            _valueMap = new Dictionary<TInt, EnumMemberInternal<TInt, TIntProvider>>(fields.Length);
            if (fields.Length == 0)
            {
                return;
            }
            var duplicateValues = new List<EnumMemberInternal<TInt, TIntProvider>>();

            // This is necessary due to a .NET reflection bug with retrieving Boolean Enums values
            Dictionary<string, TInt> fieldDictionary = null;
            var isBoolean = typeof(TInt) == typeof(bool);
            if (isBoolean)
            {
                fieldDictionary = new Dictionary<string, TInt>();
                var values = (TInt[])Enum.GetValues(enumType);
                var names = Enum.GetNames(enumType);
                for (var i = 0; i < names.Length; ++i)
                {
                    fieldDictionary.Add(names[i], values[i]);
                }
            }

            foreach (var field in fields)
            {
                var name = field.Name;
<<<<<<< HEAD
                var attributes = new AttributeCollection(
=======
                var value = isBoolean ? fieldDictionary[name] : (TInt)field.GetValue(null);
                var attributes =
>>>>>>> b5b75c6f
#if TYPE_REFLECTION
                    Attribute.GetCustomAttributes(field, false));
#else
                    field.GetCustomAttributes(false).ToArray());
#endif
                var member = new EnumMemberInternal<TInt, TIntProvider>(value, name, attributes, this);
                EnumMemberInternal<TInt, TIntProvider> existing;
                if (_valueMap.TryGetValue(value, out existing))
                {
                    if (attributes.Has<PrimaryEnumMemberAttribute>())
                    {
                        _valueMap[value] = member;
                        member = existing;
                    }
                    duplicateValues.Add(member);
                }
                else
                {
                    _valueMap.Add(value, member);
                    // Is Power of Two
                    if (Provider.And(value, Provider.Subtract(value, Provider.One)).Equals(Provider.Zero))
                    {
                        AllFlags = Provider.Or(AllFlags, value);
                    }
                }
            }
            
            var isInOrder = true;
            TInt previous = default(TInt);
            var isFirst = true;
            foreach (var pair in _valueMap)
            {
                var key = pair.Key;
                if (isFirst)
                {
                    _minDefined = key;
                    isFirst = false;
                }
                else if (previous.CompareTo(key) > 0)
                {
                    isInOrder = false;
                    break;
                }
                previous = key;
            }
            if (isInOrder)
            {
                _maxDefined = previous;
            }
            else
            {
                // Makes sure is in increasing value order, due to no removals
                var values = _valueMap.ToArray();
                Array.Sort(values, (first, second) => first.Key.CompareTo(second.Key));
                _valueMap = new Dictionary<TInt, EnumMemberInternal<TInt, TIntProvider>>(_valueMap.Count);

                foreach (var pair in values)
                {
                    _valueMap.Add(pair.Key, pair.Value);
                }

                _maxDefined = values[values.Length - 1].Key;
                _minDefined = values[0].Key;
            }
            
            _isContiguous = Provider.Subtract(_maxDefined, Provider.Create(_valueMap.Count - 1)).Equals(_minDefined);

            if (duplicateValues.Count > 0)
            {
                // Makes sure is in increasing order
                duplicateValues.Sort((first, second) => first.Value.CompareTo(second.Value));
                _duplicateValues = duplicateValues;
                _duplicateValues.Capacity = _duplicateValues.Count;
            }
        }

        #region Standard Enum Operations
        #region Type Methods
        public int GetMemberCount(EnumMemberSelection selection)
        {
            switch (selection)
            {
                case EnumMemberSelection.All:
                    return _valueMap.Count + (_duplicateValues?.Count ?? 0);
                case EnumMemberSelection.Distinct:
                    return _valueMap.Count;
                case EnumMemberSelection.Flags:
                    return GetFlags(AllFlags).Count();
                default:
                    selection.Validate(nameof(selection));
                    return 0;
            }
        }

        public IEnumerable<EnumMemberInternal<TInt, TIntProvider>> GetMembers(EnumMemberSelection selection)
        {
            switch (selection)
            {
                case EnumMemberSelection.All:
                    return _duplicateValues == null ? _valueMap.Values : GetMembersInternal();
                case EnumMemberSelection.Distinct:
                    return _valueMap.Values;
                case EnumMemberSelection.Flags:
                    return GetFlagMembers(AllFlags);
                default:
                    selection.Validate(nameof(selection));
                    return null;
            }
        }

        public IEnumerable<string> GetNames(EnumMemberSelection selection) => GetMembers(selection).Select(member => member.Name);

        public IEnumerable<TInt> GetValues(EnumMemberSelection selection)
        {
            switch (selection)
            {
                case EnumMemberSelection.All:
                    return _duplicateValues == null ? _valueMap.Keys : GetMembersInternal().Select(member => member.Value);
                case EnumMemberSelection.Distinct:
                    return _valueMap.Keys;
                case EnumMemberSelection.Flags:
                    return GetFlags(AllFlags);
                default:
                    selection.Validate(nameof(selection));
                    return null;
            }
        }

        private IEnumerable<EnumMemberInternal<TInt, TIntProvider>> GetMembersInternal()
        {
            using (var primaryEnumerator = _valueMap.GetEnumerator())
            {
                var primaryIsActive = primaryEnumerator.MoveNext();
                var primaryMember = primaryEnumerator.Current.Value;
                using (var duplicateEnumerator = _duplicateValues.GetEnumerator())
                {
                    var duplicateIsActive = duplicateEnumerator.MoveNext();
                    var duplicateMember = duplicateEnumerator.Current;
                    while (primaryIsActive || duplicateIsActive)
                    {
                        if (duplicateIsActive && (!primaryIsActive || Provider.LessThan(duplicateMember.Value, primaryMember.Value)))
                        {
                            yield return duplicateMember;
                            if (duplicateIsActive = duplicateEnumerator.MoveNext())
                            {
                                duplicateMember = duplicateEnumerator.Current;
                            }
                        }
                        else
                        {
                            yield return primaryMember;
                            if (primaryIsActive = primaryEnumerator.MoveNext())
                            {
                                primaryMember = primaryEnumerator.Current.Value;
                            }
                        }
                    }
                }
            }
        }
        #endregion

        #region ToObject
        public TInt ToObject(object value, bool validate)
        {
            Preconditions.NotNull(value, nameof(value));

            if (value is TInt || value is TInt?)
            {
                var result = (TInt)value;
                if (validate)
                {
                    Validate(result, nameof(value));
                }
                return result;
            }

            var type = value.GetType();

            switch ((Nullable.GetUnderlyingType(type) ?? type).GetTypeCode())
            {
                case TypeCode.SByte:
                    return ToObject((sbyte)value, validate);
                case TypeCode.Byte:
                    return ToObject((byte)value, validate);
                case TypeCode.Int16:
                    return ToObject((short)value, validate);
                case TypeCode.UInt16:
                    return ToObject((ushort)value, validate);
                case TypeCode.Int32:
                    return ToObject((int)value, validate);
                case TypeCode.UInt32:
                    return ToObject((uint)value, validate);
                case TypeCode.Int64:
                    return ToObject((long)value, validate);
                case TypeCode.UInt64:
                    return ToObject((ulong)value, validate);
                case TypeCode.String:
                    var result = Parse((string)value, false, null);
                    if (validate)
                    {
                        Validate(result, nameof(value));
                    }
                    return result;
                case TypeCode.Boolean:
                    return ToObject(Convert.ToByte((bool)value), validate);
                case TypeCode.Char:
                    return ToObject((char)value, validate);
            }
            throw new ArgumentException($"value is not type {_enumTypeName}, SByte, Int16, Int32, Int64, Byte, UInt16, UInt32, UInt64, or String.");
        }

        public TInt ToObject(long value, bool validate)
        {
            if (!Provider.IsInValueRange(value))
            {
                throw new OverflowException("value is outside the underlying type's value range");
            }

            var result = Provider.Create(value);
            if (validate)
            {
                Validate(result, nameof(value));
            }
            return result;
        }

        public TInt ToObject(ulong value, bool validate)
        {
            if (!Provider.IsInValueRange(value))
            {
                throw new OverflowException("value is outside the underlying type's value range");
            }

            var result = Provider.Create(value);
            if (validate)
            {
                Validate(result, nameof(value));
            }
            return result;
        }

        public bool TryToObject(object value, out TInt result, bool validate)
        {
            if (value != null)
            {
                if (value is TInt || value is TInt?)
                {
                    result = (TInt)value;
                    return !validate || IsValid(result);
                }

                var type = value.GetType();

                switch ((Nullable.GetUnderlyingType(type) ?? type).GetTypeCode())
                {
                    case TypeCode.SByte:
                        return TryToObject((sbyte)value, out result, validate);
                    case TypeCode.Byte:
                        return TryToObject((byte)value, out result, validate);
                    case TypeCode.Int16:
                        return TryToObject((short)value, out result, validate);
                    case TypeCode.UInt16:
                        return TryToObject((ushort)value, out result, validate);
                    case TypeCode.Int32:
                        return TryToObject((int)value, out result, validate);
                    case TypeCode.UInt32:
                        return TryToObject((uint)value, out result, validate);
                    case TypeCode.Int64:
                        return TryToObject((long)value, out result, validate);
                    case TypeCode.UInt64:
                        return TryToObject((ulong)value, out result, validate);
                    case TypeCode.String:
                        if (TryParse((string)value, false, out result, null))
                        {
                            return !validate || IsValid(result);
                        }
                        break;
                    case TypeCode.Boolean:
                        return TryToObject(Convert.ToByte((bool)value), out result, validate);
                    case TypeCode.Char:
                        return TryToObject((char)value, out result, validate);
                }
            }
            result = Provider.Zero;
            return false;
        }

        public bool TryToObject(long value, out TInt result, bool validate)
        {
            if (Provider.IsInValueRange(value))
            {
                result = Provider.Create(value);
                return !validate || IsValid(result);
            }
            result = Provider.Zero;
            return false;
        }

        public bool TryToObject(ulong value, out TInt result, bool validate)
        {
            if (Provider.IsInValueRange(value))
            {
                result = Provider.Create(value);
                return !validate || IsValid(result);
            }
            result = Provider.Zero;
            return false;
        }
        #endregion

        #region All Values Main Methods
        public bool IsValid(TInt value) => _hasCustomValidator ? EnumInfo.CustomValidate(value) : IsValidSimple(value);

#if NET45
        [MethodImpl(MethodImplOptions.AggressiveInlining)]
#endif
        public bool IsValidSimple(TInt value) => (IsFlagEnum && IsValidFlagCombination(value)) || IsDefined(value);

#if NET45
        [MethodImpl(MethodImplOptions.AggressiveInlining)]
#endif
        public bool IsDefined(TInt value) => _isContiguous ? !(Provider.LessThan(value, _minDefined) || Provider.LessThan(_maxDefined, value)) : _valueMap.ContainsKey(value);

        public void Validate(TInt value, string paramName)
        {
            if (!IsValid(value))
            {
                throw new ArgumentException($"invalid value of {AsString(value)} for {_enumTypeName}", paramName);
            }
        }

        public string AsString(TInt value) => AsStringInternal(value, null);

        internal string AsStringInternal(TInt value, EnumMemberInternal<TInt, TIntProvider> member) => IsFlagEnum ? FormatFlagsInternal(value, member, null, null) : FormatInternal(value, member, EnumFormat.Name, EnumFormat.UnderlyingValue);

        public string AsString(TInt value, EnumFormat format)
        {
            var isInitialized = false;
            EnumMemberInternal<TInt, TIntProvider> member = null;
            return FormatInternal(value, ref isInitialized, ref member, format);
        }

        public string AsString(TInt value, EnumFormat format0, EnumFormat format1) => FormatInternal(value, null, format0, format1);

        public string AsString(TInt value, EnumFormat format0, EnumFormat format1, EnumFormat format2) => FormatInternal(value, null, format0, format1, format2);

        public string AsString(TInt value, EnumFormat[] formats) => AsStringInternal(value, null, formats);

        internal string AsStringInternal(TInt value, EnumMemberInternal<TInt, TIntProvider> member, EnumFormat[] formats) => formats?.Length > 0 ? FormatInternal(value, member, formats) : AsStringInternal(value, member);

        public string AsString(TInt value, string format) => AsStringInternal(value, null, format);

        internal string AsStringInternal(TInt value, EnumMemberInternal<TInt, TIntProvider> member, string format) => string.IsNullOrEmpty(format) ? AsStringInternal(value, member) : FormatInternal(value, member, format);

        public string Format(TInt value, EnumFormat[] formats)
        {
            Preconditions.NotNull(formats, nameof(formats));

            return FormatInternal(value, null, formats);
        }

        public string Format(TInt value, string format)
        {
            Preconditions.NotNull(format, nameof(format));

            return FormatInternal(value, null, format);
        }

        internal string FormatInternal(TInt value, EnumMemberInternal<TInt, TIntProvider> member, string format)
        {
            switch (format)
            {
                case "G":
                case "g":
                    return AsStringInternal(value, member);
                case "F":
                case "f":
                    return FormatFlagsInternal(value, member, null, null);
                case "D":
                case "d":
                    return value.ToString();
                case "X":
                case "x":
                    return Provider.ToHexidecimalString(value);
            }
            throw new FormatException("format string can be only \"G\", \"g\", \"X\", \"x\", \"F\", \"f\", \"D\" or \"d\".");
        }

        internal string FormatInternal(TInt value, ref bool isInitialized, ref EnumMemberInternal<TInt, TIntProvider> member, EnumFormat format)
        {
            if (format == EnumFormat.UnderlyingValue)
            {
                return value.ToString();
            }
            if (format == EnumFormat.DecimalValue)
            {
                return Provider.ToDecimalString(value);
            }
            if (format == EnumFormat.HexadecimalValue)
            {
                return Provider.ToHexidecimalString(value);
            }
            if (!isInitialized)
            {
                member = GetMember(value);
                isInitialized = true;
            }
            switch (format)
            {
                case EnumFormat.Name:
                    return member?.Name;
                case EnumFormat.Description:
                    return member?.Attributes.Get<DescriptionAttribute>()?.Description;
#if ENUM_MEMBER_ATTRIBUTE
                case EnumFormat.EnumMemberValue:
                    return member?.Attributes.Get<EnumMemberAttribute>()?.Value;
#endif
                default:
                    format.Validate(nameof(format));
                    return member != null ? Enums.CustomEnumMemberFormat(member.EnumMember, format) : null;
            }
        }

        internal string FormatInternal(TInt value, EnumMemberInternal<TInt, TIntProvider> member, EnumFormat format0, EnumFormat format1)
        {
            var isInitialized = member != null;
            return FormatInternal(value, ref isInitialized, ref member, format0) ?? FormatInternal(value, ref isInitialized, ref member, format1);
        }

        internal string FormatInternal(TInt value, EnumMemberInternal<TInt, TIntProvider> member, EnumFormat format0, EnumFormat format1, EnumFormat format2)
        {
            var isInitialized = member != null;
            return FormatInternal(value, ref isInitialized, ref member, format0) ?? FormatInternal(value, ref isInitialized, ref member, format1) ?? FormatInternal(value, ref isInitialized, ref member, format2);
        }

        internal string FormatInternal(TInt value, EnumMemberInternal<TInt, TIntProvider> member, EnumFormat[] formats)
        {
            var isInitialized = member != null;
            foreach (var format in formats)
            {
                var formattedValue = FormatInternal(value, ref isInitialized, ref member, format);
                if (formattedValue != null)
                {
                    return formattedValue;
                }
            }
            return null;
        }
        #endregion

        #region Defined Values Main Methods
        public EnumMemberInternal<TInt, TIntProvider> GetMember(TInt value)
        {
            EnumMemberInternal<TInt, TIntProvider> member;
            _valueMap.TryGetValue(value, out member);
            return member;
        }

        public EnumMemberInternal<TInt, TIntProvider> GetMember(string value, bool ignoreCase, EnumFormat[] formats)
        {
            Preconditions.NotNull(value, nameof(value));

            value = value.Trim();

            if (!(formats?.Length > 0))
            {
                formats = Enums.NameFormatArray;
            }

            TInt valueAsTInt;
            EnumMemberInternal<TInt, TIntProvider> member;
            TryParseInternal(value, ignoreCase, out valueAsTInt, out member, formats, false);
            return member;
        }
        #endregion

        #region Parsing
        public TInt Parse(string value, bool ignoreCase, EnumFormat[] formats)
        {
            if (IsFlagEnum)
            {
                return ParseFlags(value, ignoreCase, null, formats);
            }

            Preconditions.NotNull(value, nameof(value));

            value = value.Trim();
            
            if (!(formats?.Length > 0))
            {
                formats = Enums.DefaultFormats;
            }

            TInt result;
            EnumMemberInternal<TInt, TIntProvider> member;
            if (TryParseInternal(value, ignoreCase, out result, out member, formats, true))
            {
                return result;
            }
            if (IsNumeric(value))
            {
                throw new OverflowException("value is outside the underlying type's value range");
            }
            throw new ArgumentException($"string was not recognized as being a member of {_enumTypeName}", nameof(value));
        }

        public bool TryParse(string value, bool ignoreCase, out TInt result, EnumFormat[] formats)
        {
            if (IsFlagEnum)
            {
                return TryParseFlags(value, ignoreCase, null, out result, formats);
            }

            if (value != null)
            {
                value = value.Trim();

                if (!(formats?.Length > 0))
                {
                    formats = Enums.DefaultFormats;
                }

                EnumMemberInternal<TInt, TIntProvider> member;
                return TryParseInternal(value, ignoreCase, out result, out member, formats, true);
            }
            result = Provider.Zero;
            return false;
        }

        private bool TryParseInternal(string value, bool ignoreCase, out TInt result, out EnumMemberInternal<TInt, TIntProvider> member, EnumFormat[] formats, bool getValueOnly)
        {
            foreach (var format in formats)
            {
                if (format == EnumFormat.UnderlyingValue)
                {
                    if (Provider.TryParseNative(value, out result))
                    {
                        member = getValueOnly ? null : GetMember(result);
                        return true;
                    }
                }
                else if (format == EnumFormat.DecimalValue || format == EnumFormat.HexadecimalValue)
                {
                    if (Provider.TryParseNumber(value, format == EnumFormat.DecimalValue ? NumberStyles.AllowLeadingSign : NumberStyles.AllowHexSpecifier, CultureInfo.InvariantCulture, out result))
                    {
                        member = getValueOnly ? null : GetMember(result);
                        return true;
                    }
                }
                else
                {
                    var parser = GetEnumMemberParser(format);
                    if (parser.TryParse(value, ignoreCase, out member))
                    {
                        result = member.Value;
                        return true;
                    }
                }
            }
            result = default(TInt);
            member = null;
            return false;
        }
        #endregion
        #endregion

        #region Flag Enum Operations
        #region Main Methods
#if NET45
        [MethodImpl(MethodImplOptions.AggressiveInlining)]
#endif
        public bool IsValidFlagCombination(TInt value) => Provider.And(AllFlags, value).Equals(value);

        public string FormatFlags(TInt value, string delimiter, EnumFormat[] formats) => FormatFlagsInternal(value, null, delimiter, formats);

        internal string FormatFlagsInternal(TInt value, EnumMemberInternal<TInt, TIntProvider> member, string delimiter, EnumFormat[] formats)
        {
            if (!(formats?.Length > 0))
            {
                formats = Enums.DefaultFormats;
            }

            if (member == null)
            {
                member = GetMember(value);
            }

            if (member != null || value.Equals(Provider.Zero) || !IsValidFlagCombination(value))
            {
                return FormatInternal(value, member, formats);
            }

            if (string.IsNullOrEmpty(delimiter))
            {
                delimiter = FlagEnums.DefaultDelimiter;
            }

            return string.Join(delimiter,
                GetFlags(value).Select(flag => FormatInternal(flag, null, formats))
#if NET20 || NET35
                .ToArray()
#endif
                );
        }

        public IEnumerable<TInt> GetFlags(TInt value)
        {
            var validValue = Provider.And(value, AllFlags);
            var isLessThanZero = Provider.LessThan(validValue, Provider.Zero);
            for (var currentValue = Provider.One; (isLessThanZero || !Provider.LessThan(validValue, currentValue)) && !currentValue.Equals(Provider.Zero); currentValue = Provider.LeftShift(currentValue, 1))
            {
                if (HasAnyFlags(validValue, currentValue))
                {
                    yield return currentValue;
                }
            }
        }

        public IEnumerable<EnumMemberInternal<TInt, TIntProvider>> GetFlagMembers(TInt value) => GetFlags(value).Select(flag => GetMember(flag));

#if NET45
        [MethodImpl(MethodImplOptions.AggressiveInlining)]
#endif
        public bool HasAnyFlags(TInt value) => !value.Equals(Provider.Zero);

#if NET45
        [MethodImpl(MethodImplOptions.AggressiveInlining)]
#endif
        public bool HasAnyFlags(TInt value, TInt otherFlags) => !Provider.And(value, otherFlags).Equals(Provider.Zero);

#if NET45
        [MethodImpl(MethodImplOptions.AggressiveInlining)]
#endif
        public bool HasAllFlags(TInt value) => HasAllFlags(value, AllFlags);

#if NET45
        [MethodImpl(MethodImplOptions.AggressiveInlining)]
#endif
        public bool HasAllFlags(TInt value, TInt otherFlags) => Provider.And(value, otherFlags).Equals(otherFlags);

        public TInt ToggleFlags(TInt value) => Provider.Xor(value, AllFlags);

        public TInt ToggleFlags(TInt value, TInt otherFlags) => Provider.Xor(value, otherFlags);

        public TInt CommonFlags(TInt value, TInt otherFlags) => Provider.And(value, otherFlags);

        public TInt CombineFlags(TInt value, TInt otherFlags) => Provider.Or(value, otherFlags);

        public TInt CombineFlags(TInt flag0, TInt flag1, TInt flag2) => Provider.Or(Provider.Or(flag0, flag1), flag2);

        public TInt CombineFlags(TInt flag0, TInt flag1, TInt flag2, TInt flag3) => Provider.Or(Provider.Or(Provider.Or(flag0, flag1), flag2), flag3);

        public TInt CombineFlags(TInt flag0, TInt flag1, TInt flag2, TInt flag3, TInt flag4) => Provider.Or(Provider.Or(Provider.Or(Provider.Or(flag0, flag1), flag2), flag3), flag4);

        public TInt CombineFlags(IEnumerable<TInt> flags)
        {
            var combinedFlags = Provider.Zero;
            if (flags != null)
            {
                foreach (var flag in flags)
                {
                    combinedFlags = Provider.Or(combinedFlags, flag);
                }
            }
            return combinedFlags;
        }

        public TInt RemoveFlags(TInt value, TInt otherFlags) => Provider.And(value, Provider.Not(otherFlags));
        #endregion

        #region Parsing
        public TInt ParseFlags(string value, bool ignoreCase, string delimiter, EnumFormat[] formats)
        {
            Preconditions.NotNull(value, nameof(value));

            if (string.IsNullOrEmpty(delimiter))
            {
                delimiter = FlagEnums.DefaultDelimiter;
            }

            var effectiveDelimiter = delimiter.Trim();
            if (effectiveDelimiter.Length == 0)
            {
                effectiveDelimiter = delimiter;
            }

            if (!(formats?.Length > 0))
            {
                formats = Enums.DefaultFormats;
            }

            var result = Provider.Zero;
            var startIndex = 0;
            var valueLength = value.Length;
            while (startIndex < valueLength)
            {
                while (startIndex < valueLength && char.IsWhiteSpace(value[startIndex]))
                {
                    ++startIndex;
                }
                var delimiterIndex = value.IndexOf(effectiveDelimiter, startIndex, StringComparison.Ordinal);
                if (delimiterIndex < 0)
                {
                    delimiterIndex = valueLength;
                }
                var newStartIndex = delimiterIndex + effectiveDelimiter.Length;
                while (delimiterIndex > startIndex && char.IsWhiteSpace(value[delimiterIndex - 1]))
                {
                    --delimiterIndex;
                }
                var indValue = value.Substring(startIndex, delimiterIndex - startIndex);
                TInt valueAsTInt;
                EnumMemberInternal<TInt, TIntProvider> member;
                if (TryParseInternal(indValue, ignoreCase, out valueAsTInt, out member, formats, true))
                {
                    result = Provider.Or(result, valueAsTInt);
                }
                else
                {
                    if (IsNumeric(indValue))
                    {
                        throw new OverflowException("value is outside the underlying type's value range");
                    }
                    throw new ArgumentException("value is not a valid combination of flag enum values");
                }
                startIndex = newStartIndex;
            }
            return result;
        }

        public bool TryParseFlags(string value, bool ignoreCase, string delimiter, out TInt result, EnumFormat[] formats)
        {
            if (value == null)
            {
                result = Provider.Zero;
                return false;
            }

            if (string.IsNullOrEmpty(delimiter))
            {
                delimiter = FlagEnums.DefaultDelimiter;
            }

            var effectiveDelimiter = delimiter.Trim();
            if (effectiveDelimiter.Length == 0)
            {
                effectiveDelimiter = delimiter;
            }

            if (!(formats?.Length > 0))
            {
                formats = Enums.DefaultFormats;
            }

            var resultAsInt = Provider.Zero;
            var startIndex = 0;
            var valueLength = value.Length;
            while (startIndex < valueLength)
            {
                while (startIndex < valueLength && char.IsWhiteSpace(value[startIndex]))
                {
                    ++startIndex;
                }
                var delimiterIndex = value.IndexOf(effectiveDelimiter, startIndex, StringComparison.Ordinal);
                if (delimiterIndex < 0)
                {
                    delimiterIndex = valueLength;
                }
                var newStartIndex = delimiterIndex + effectiveDelimiter.Length;
                while (delimiterIndex > startIndex && char.IsWhiteSpace(value[delimiterIndex - 1]))
                {
                    --delimiterIndex;
                }
                var indValue = value.Substring(startIndex, delimiterIndex - startIndex);
                TInt valueAsTInt;
                EnumMemberInternal<TInt, TIntProvider> member;
                if (!TryParseInternal(indValue, ignoreCase, out valueAsTInt, out member, formats, true))
                {
                    result = Provider.Zero;
                    return false;
                }
                resultAsInt = Provider.Or(resultAsInt, valueAsTInt);
                startIndex = newStartIndex;
            }
            result = resultAsInt;
            return true;
        }
        #endregion
        #endregion

        #region Nested Types
        internal sealed class EnumMemberParser
        {
            private readonly Dictionary<string, EnumMemberInternal<TInt, TIntProvider>> _formatValueMap;
            private Dictionary<string, EnumMemberInternal<TInt, TIntProvider>> _formatIgnoreCase;

            private Dictionary<string, EnumMemberInternal<TInt, TIntProvider>> FormatIgnoreCase
            {
                get
                {
                    var formatIgnoreCase = _formatIgnoreCase;
                    if (formatIgnoreCase == null)
                    {
                        formatIgnoreCase = new Dictionary<string, EnumMemberInternal<TInt, TIntProvider>>(_formatValueMap.Count, StringComparer.OrdinalIgnoreCase);
                        foreach (var pair in _formatValueMap)
                        {
                            formatIgnoreCase[pair.Key] = pair.Value;
                        }
                        
                        _formatIgnoreCase = formatIgnoreCase;
                    }
                    return formatIgnoreCase;
                }
            }

            public EnumMemberParser(EnumFormat format, EnumCache<TInt, TIntProvider> enumCache)
            {
                _formatValueMap = new Dictionary<string, EnumMemberInternal<TInt, TIntProvider>>(enumCache.GetMemberCount(EnumMemberSelection.All), StringComparer.Ordinal);
                foreach (var member in enumCache.GetMembers(EnumMemberSelection.All))
                {
                    var formattedValue = member.AsString(format);
                    if (formattedValue != null)
                    {
                        _formatValueMap[formattedValue] = member;
                    }
                }
            }

            internal bool TryParse(string formattedValue, bool ignoreCase, out EnumMemberInternal<TInt, TIntProvider> result) => _formatValueMap.TryGetValue(formattedValue, out result) || (ignoreCase && FormatIgnoreCase.TryGetValue(formattedValue, out result));
        }
        #endregion
    }
}<|MERGE_RESOLUTION|>--- conflicted
+++ resolved
@@ -140,12 +140,8 @@
             foreach (var field in fields)
             {
                 var name = field.Name;
-<<<<<<< HEAD
+                var value = isBoolean ? fieldDictionary[name] : (TInt)field.GetValue(null);
                 var attributes = new AttributeCollection(
-=======
-                var value = isBoolean ? fieldDictionary[name] : (TInt)field.GetValue(null);
-                var attributes =
->>>>>>> b5b75c6f
 #if TYPE_REFLECTION
                     Attribute.GetCustomAttributes(field, false));
 #else
